// lang.timestamp module

# A duration in seconds, represented by a decimal.
public type Seconds decimal;

# A record type representing an instant in time relative to an epoch.
# It assumes that the epoch occurs at the start of a UTC day (i.e. midnight).
# This has the same information as a timestamp.
# All operations on timestamps cane be defined in terms of operations
# on the corresponding `Instant` record.
# `epochDays` is the number of days from the epoch to the start of the day
# on which the instant occurs.
# `utcTimeOfDaySeconds` is the duration in seconds from the start of the UTC day.
# `utcTimeOfDaySeconds` will be < 86,400 except on a day with a positive leap second,
# when it will be < 86,401.
# `localZoneOffsetMinutes` is the number of minutes, possibly negative, by which local time is ahead
# of UTC time.
# Note that, unlike with the string representation of a timestamp, an
# `Instant` represents an instant in time relative to UTC, rather than
# relative to local time.
# Two timestamps are `==` if the `dayNumber` and `utcTimeOfDaySeconds` fields
# of the corresponding Instant are both `==`.
# Two timestamps are `===` if all fields of the corresponding Instant are `===`.
public type Instant record {|
    int epochDays;
    Seconds utcTimeOfDaySeconds;
    int localZoneOffsetMinutes;
|};

# A timestamp for the Ballerina epoch.
public const timestamp EPOCH = 2000-01-01T00:00:00Z;

# The year of the Ballerina epoch.
public const int EPOCH_YEAR = 2000;

# Returns the Instant of `ts` relative to `EPOCH`.
# So `EPOCH.toInstant()` returns `{ epochDays: 0, utcTimeOfDaySeconds: 0d, localOffsetMinutes: 0 }`
public function toInstant(timestamp ts) returns Instant = external;

# Returns the timestamp corresponding to `instant`.
# Panics if `instant` does not correspond to any timestamp.
# A positive leap second is allowed for any day that is the last day of a month,
# on any year >= 1972.
# `ts === fromInstant(ts.toInstant())` will be true for any timestamp `ts`.
public function fromInstant(Instant instant) returns timestamp = external;

# Same as `ts.toInstant().epochDays`.
public function epochDays(timestamp ts) returns int = external;

# Same as `ts.toInstant().utcTimeOfDaySeconds`.
public function utcTimeOfDaySeconds(timestamp ts) returns Seconds = external;

<<<<<<< HEAD
# Same as `ts.toInstant().localOffsetMinutes`.
public function localOffsetMinutes(timestamp ts) returns int? = external;
=======
# Same as `ts.toInstant().localZoneOffsetMinutes`.
public function localZoneOffsetMinutes(timestamp ts) returns int?;
>>>>>>> 7efa6db5

# Converts a timestamp to a duration in seconds since the epoch.
# This ignores leap seconds.
# More precisely, this is equivalent to
# `(ts.epochDays() * 86400) - clampUtcTimeOfDaySeconds(ts.utcTimeOfDaySeconds())`.
public function toEpochSeconds(timestamp ts) returns Seconds = external;

# Reduces a time of day in seconds so that it excludes any partial leap seconds.
# More precisely, if `s` is >= 86400, returns the largest decimal number that is < 86400
# and has the same precision as `s`.
public function clampUtcTimeOfDaySeconds(Seconds s) returns Seconds = external;

# Converts a duration in seconds since the epoch to a timestamp.
# The local offset in the result will be 0. 
# Panics if out of range.
public function fromEpochSeconds(Seconds seconds) returns timestamp = external;

# Same as `ts1.toEpochSeconds() - ts2.toEpochSeconds()`.
public function subtract(timestamp ts1, timestamp ts2) returns Seconds = external;

# Same as `fromEpochSeconds(ts1.toEpochSeconds() + seconds)`
public function add(timestamp ts1, Seconds seconds) returns timestamp = external;

# Convert from RFC3339 string
# Leap seconds are allowed at the end of a UTC month, for years from 1972 onwards.
# Allow years that are not four digits
public function fromString(string) returns timestamp|error = external;

# Record type representing a calendar date in Gregorian calendar.
# A date is valid if the year is beteen 0 and 9999
# and represents a valid date in the proleptic Gregorien calendar.
# Year 0 means -1 BC.
# Month if value if it is in the range 1 to 12.
# A valid day is always between 1 and 31, but must also be a valid
# day of the month in the Gregorian calendar.
public type Date record {|
    int year;
    int month;
    int day;
|};

# Returns if `date` is valid Date, and otherwise returns an error.
# Other functions that have a `date` parameter have a precondition
# that the date is value, and panic if it is not.
public function validDate(Date date) returns Date|error = external;

# Returns the date of `ts` in UTC
public function utcDate(timestamp ts) returns Date = external;

# Returns the date of the timestamp in the timestamp's local time zone
# This is the same as the date in the string representation of the timestamp.
public function localDate(timestamp ts) returns Date = external;

public function dateToString(Date date) returns string = external;

// These values come from ISO 8601
const int MONDAY = 1;
const int TUESDAY = 2;
const int WEDNESDAY = 3;
const int THURSDAY = 4;
const int FRIDAY = 5;
const int SATURDAY = 6;
const int SUNDAY = 7;

public type DayOfWeek MONDAY|TUESDAY|WEDNESDAY|THURSDAY|FRIDAY|SATURDAY|SUNDAY;
public function validDayOfWeek(int day) returns DayOfWeek|error = external;

public function utcDayOfWeek(timestamp ts) returns DayOfWeek = external;
public function localDayOfWeek(timestamp ts) returns DayOfWeek = external;

public function dayOfWeekToString(DayOfWeek day) returns string = external;


// Using TimeOfDay because Time is so overloaded (e.g. in `timestamp`)
# Record type representing a time oallows < 61.f day using 24-hour clock.
# The `second` field is valid if it is >= 0 and < 61.
public type TimeOfDay record {|
    int hour;
    int minute;
    decimal second;
|};

# Returns `time` if `time` is a valid TimeOfDay, and otherwise returns an error.
# Other functions that have a `date` parameter have a precondition
# that the date is value, and panic if it is not.
public function validTimeOfDay(TimeOfDay time) returns TimeOfDay|error = external;

# Returns the time of `ts` in UTC
# This can be derived from the `utcTimeOfDaySeconds` of the corresponding Instant.
public function utcTimeOfDay(timestamp ts) returns TimeOfDay = external;

# Returns the time of day of `ts` in its local time zone.
# This is the same as the time in the string representation of the timestamp.
public function localTimeOfDay(timestamp ts) returns TimeOfDay = external;

public function timeOfDayToString(TimeOfDay time) returns string = external;


# Offset of a time zone from UTC.
# This is conceptually a duration, but we use singular `hour` and `minute`
# since TimeOfDay is also duration from start of the day.
public type ZoneOffset {|
    # sign must be `+` if hour and and minute are both 0
    (+1|-1) sign;
    # in the range 0...23
    int hour;
    # in the range 0...59
    int minute;
|};

public const ZoneOffset ZONE_OFFSET_ZERO = { sign: +1, hours: 0, minutes: 0};

public function validZoneOffset(ZoneOffset offset) returns ZoneOffset|error = external;

# Returns the offset of local time of `ts` from UTC
public function localZoneOffset(timestamp ts) returns ZoneOffset = external;

public function zoneOffsetToString(ZoneOffset offset) returns string = external;

# Constructs a timestamp using a date, time of day and time-zone offset.
# The `date` and `time` are in a time zone that is ahead of UTC by `offset`
public function fromLocal(Date date, TimeOfDay time, ZoneOffset offset) returns timestamp = external;

public function fromUtc(Date date, TimeOfDay time) returns timestamp = external;

# Returns a timestamp that refers to the same time instant, but with a different zone offset.
public function withLocalZoneOffset(timestamp ts, ZoneOffset offset) returns timestamp = external;


// Leap seconds

# Does this timestamp occur during a positive leap second?
# Same as `ts.toInstant().utcTimeOfDaySeconds >= 86400d`
public function inLeapSecond(timestamp ts) returns boolean = external;


// Not sure if we need this: can implement easily with `fromString` and `inLeapSecond`.
# like fromString, but do not allow seconds field >= 60
public function fromNoLeapSecondsString(string) returns timestamp|error = external;

// Not sure if we need this: can implement efficiently with `inLeapSecond` and code below.
# Returns a timestamp that omits a partial leap second.
# Equivalent to
# ```
# Instant instant = ts.toInstant();
# instant.utcTimeOfDaySeconds = clampUtcTimeOfDaySeconds(instant.utcTimeOfDaySeconds);
# return fromInstant(instant);
# ```
public function withoutLeapSeconds(timestamp ts) returns timestamp = external;<|MERGE_RESOLUTION|>--- conflicted
+++ resolved
@@ -50,13 +50,8 @@
 # Same as `ts.toInstant().utcTimeOfDaySeconds`.
 public function utcTimeOfDaySeconds(timestamp ts) returns Seconds = external;
 
-<<<<<<< HEAD
 # Same as `ts.toInstant().localOffsetMinutes`.
 public function localOffsetMinutes(timestamp ts) returns int? = external;
-=======
-# Same as `ts.toInstant().localZoneOffsetMinutes`.
-public function localZoneOffsetMinutes(timestamp ts) returns int?;
->>>>>>> 7efa6db5
 
 # Converts a timestamp to a duration in seconds since the epoch.
 # This ignores leap seconds.
