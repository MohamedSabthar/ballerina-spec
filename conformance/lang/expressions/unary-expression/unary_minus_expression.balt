Test-Case: output
Description: Test unary negative expression for positive integers with no overflow scenarios.
Labels: DecimalNumber, int, unary-minus

function init() {
    int a = 1;
    int b = 101;
    int c = 0;
    int d = 9223372036854775807;
    io:println(-a); // @output -1
    io:println(-b); // @output -101
    io:println(-c); // @output 0
    io:println(-d); // @output -9223372036854775807
}

Test-Case: output
Description: Test unary negative for integer is equals to subtraction from zero .
Labels: DecimalNumber, int, unary-minus, additive-expr

function init() {
    int a = 5;
    io:println(-a == (0 - a)); // @output true

    int b = 5;
    io:println(-b == (0 - b)); // @output true

    int c = -10;
    io:println(-c == (0 - c)); // @output true

    int d = 0;
    io:println(-d == (0 - d)); // @output true
}

Test-Case: output
Description: Test unary negation expression using HexIntLiteral.
Labels: unary-minus, HexIntLiteral

function init() {
    io:println(-0xAB55); // @output -43861
    io:println(-0xABF5); // @output -44021
    io:println(-0xDBF5); // @output -56309
}

Test-Case: output
Description: Test unary negative expression for negative integers, no overflow scenarios.
Labels: DecimalNumber, int, unary-minus

function init() {
    int a = -1;
    int b = -101;
    int c = -0;
    int d = -9223372036854775807;
    io:println(-a); // @output 1
    io:println(-b); // @output 101
    io:println(-c); // @output 0
    io:println(-d); // @output 9223372036854775807
}

Test-Case: panic
Description: Test unary negative overflow for int.
Fail-Issue: ballerina-platform/ballerina-lang#32922
Labels: DecimalNumber, int, int:MIN_VALUE, unary-minus

function init() {
    int a = -int:MIN_VALUE;
    int _ = -a; // @panic integer overflow on unary negative
}

Test-Case: panic
Description: Test unary negative overflow for int.
Fail-Issue: ballerina-platform/ballerina-lang#32922
Labels: additive-expr, DecimalNumber, int, unary-minus

function init() {
    int a = -9223372036854775807;
    int _ = -(a - 1); // @panic integer overflow on unary negative
}

Test-Case: output
Description: Test unary negative expression for positive int:Unsigned8, no overflow scenarios.
Labels: DecimalNumber, int:Unsigned8, unary-minus

function init() {
    int:Unsigned8 a = 1;
    int:Unsigned8 b = 2;
    int:Unsigned8 c = 101;
    int:Unsigned8 d = 255;

    io:println(-a); // @output -1
    io:println(-b); // @output -2
    io:println(-c); // @output -101
    io:println(-d); // @output -255
}

Test-Case: output
Description: Test unary negative expression for positive byte, no overflow scenarios.
Labels: byte, DecimalNumber, unary-minus

function init() {
    byte a = 1;
    byte b = 2;
    byte c = 101;
    byte d = 255;

    io:println(-a); // @output -1
    io:println(-b); // @output -2
    io:println(-c); // @output -101
    io:println(-d); // @output -255
}

Test-Case: output
Description: Test unary negative expression for positive int:Unsigned16, no overflow scenarios.
Labels: DecimalNumber, int:Unsigned16, unary-minus

function init() {
    int:Unsigned16 a = 1;
    int:Unsigned16 b = 2;
    int:Unsigned16 c = 40123;
    int:Unsigned16 d = 65535;

    io:println(-a); // @output -1
    io:println(-b); // @output -2
    io:println(-c); // @output -40123
    io:println(-d); // @output -65535
}

Test-Case: output
Description: Test unary negative expression for positive int:Unsigned32, no overflow scenarios.
Labels: DecimalNumber, int:Unsigned32, unary-minus

function init() {
    int:Unsigned32 a = 1;
    int:Unsigned32 b = 2;
    int:Unsigned32 c = 40123;
    int:Unsigned32 d = 429496729;

    io:println(-a); // @output -1
    io:println(-b); // @output -2
    io:println(-c); // @output -40123
    io:println(-d); // @output -429496729
}

Test-Case: output
Description: Test unary negative expression for positive int:Signed8, no overflow scenarios.
Labels: DecimalNumber, int:Signed8, unary-minus

function init() {
    int:Signed8 a = 1;
    int:Signed8 b = 2;
    int:Signed8 c = 101;
    int:Signed8 d = 127;

    io:println(-a); // @output -1
    io:println(-b); // @output -2
    io:println(-c); // @output -101
    io:println(-d); // @output -127
}

Test-Case: output
Description: Test unary negative expression for negative int:Signed8, no overflow scenarios.
Labels: DecimalNumber, int:Signed8, unary-minus

function init() {
    int:Signed8 a = -1;
    int:Signed8 b = -2;
    int:Signed8 c = -101;
    int:Signed8 d = -128;

    io:println(-a); // @output 1
    io:println(-b); // @output 2
    io:println(-c); // @output 101
    io:println(-d); // @output 128
}

Test-Case: output
Description: Test unary negative expression for positive int:Signed16, no overflow scenarios.
Labels: DecimalNumber, int:Signed16, unary-minus

function init() {
    int:Signed16 a = 1;
    int:Signed16 b = 2;
    int:Signed16 c = 12345;
    int:Signed16 d = 32767;

    io:println(-a); // @output -1
    io:println(-b); // @output -2
    io:println(-c); // @output -12345
    io:println(-d); // @output -32767
}

Test-Case: output
Description: Test unary negative expression for negative int:Signed16, no overflow scenarios.
Labels: DecimalNumber, int:Signed16, unary-minus

function init() {
    int:Signed16 a = -1;
    int:Signed16 b = -2;
    int:Signed16 c = -12345;
    int:Signed16 d = -32768;

    io:println(-a); // @output 1
    io:println(-b); // @output 2
    io:println(-c); // @output 12345
    io:println(-d); // @output 32768
}

Test-Case: output
Description: Test unary negative expression for positive int:Signed32, no overflow scenarios.
Labels: DecimalNumber, int:Signed32, unary-minus

function init() {
    int:Signed32 a = 1;
    int:Signed32 b = 2;
    int:Signed32 c = 40123;
    int:Signed32 d = 2147483647;

    io:println(-a); // @output -1
    io:println(-b); // @output -2
    io:println(-c); // @output -40123
    io:println(-d); // @output -2147483647
}

Test-Case: output
Description: Test unary negative expression for negative int:Signed32, no overflow scenarios.
Labels: DecimalNumber, int:Signed32, unary-minus

function init() {
    int:Signed32 a = -1;
    int:Signed32 b = -2;
    int:Signed32 c = -40123;
    int:Signed32 d = -2147483648;

    io:println(-a); // @output 1
    io:println(-b); // @output 2
    io:println(-c); // @output 40123
    io:println(-d); // @output 2147483648
}

Test-Case: output
Description: Test unary negative expression for user-defined sub-types of positive int,
              no overflow scenarios.
Labels: DecimalNumber, module-type-defn, singleton-type, unary-minus, union-type

type Ints -2|-1|0|1|2;

function init() {
    Ints a = 1;
    Ints b = 2;
    Ints c = 0;

    io:println(-a); // @output -1
    io:println(-b); // @output -2
    io:println(-c); // @output 0
}

Test-Case: output
Description: Test unary negative expression for negative user-defined sub-types of int,
              no overflow scenarios.
Labels: DecimalNumber, module-type-defn, singleton-type, unary-minus, union-type

type Ints -2|-1|0|1|2;

function init() {
    Ints a = -1;
    Ints b = -2;

    io:println(-a); // @output 1
    io:println(-b); // @output 2
}

Test-Case: output
<<<<<<< HEAD
Description: Test unary negative expression for user-defined sub-types of integer built-in sub-types,
=======
Description: Test unary negative expression for user-defined subtypes of integer built-in subtypes,
>>>>>>> 1913b743
              no overflow scenarios.
Labels: DecimalNumber, module-type-defn, unary-minus, union-type, int:Signed8, int:Unsigned32

type Ints int:Signed8|int:Unsigned32;

function init() {
    Ints a = 12;
    int:Signed8|int:Unsigned32 b = 12;

    io:println(-a); // @output -12
    io:println(-b); // @output -12
}

Test-Case: output
Description: Test unary negative expression for positive optional integers, no overflow scenarios.
Labels: DecimalNumber, int, nil-literal, numeric-nil-lifting, optional-type, unary-minus, value:toBalString

function init() {
    int? a = 1;
    int? b = 101;
    int? c = 0;
    int? d = ();
    io:println(-a); // @output -1
    io:println(-b); // @output -101
    io:println(-c); // @output 0
    io:println((-d).toBalString()); // @output ()
}

Test-Case: output
Description: Test unary negative expression for negative optional integers, no overflow scenarios.
Labels: DecimalNumber, int, nil-literal, numeric-nil-lifting, optional-type, unary-minus, value:toBalString

function init() {
    int? a = -1;
    int? b = -101;
    int? c = ();
    io:println(-a); // @output 1
    io:println(-b); // @output 101
    io:println((-c).toBalString()); // @output ()
}

Test-Case: output
Description: Test unary negative expression for positive optional int:Unsigned8; , no overflow scenarios.
Labels: DecimalNumber, int:Unsigned8, nil-literal, numeric-nil-lifting, optional-type, unary-minus, value:toBalString

function init() {
    int:Unsigned8? a = 1;
    int:Unsigned8? b = 2;
    int:Unsigned8? c = ();
    int:Unsigned8? d = 255;

    io:println(-a); // @output -1
    io:println(-b); // @output -2
    io:println((-c).toBalString()); // @output ()
    io:println(-d); // @output -255
}

Test-Case: output
Description: Test unary negative expression for positive optional byte, no overflow scenarios.
Labels: byte, DecimalNumber, nil-literal, numeric-nil-lifting, optional-type, unary-minus, value:toBalString

function init() {
    byte? a = 1;
    byte? b = 2;
    byte? c = ();
    byte? d = 255;

    io:println(-a); // @output -1
    io:println(-b); // @output -2
    io:println((-c).toBalString()); // @output ()
    io:println(-d); // @output -255
}

Test-Case: output
Description: Test unary negative expression for positive optional int:Unsigned16, no overflow scenarios.
Labels: DecimalNumber, int:Unsigned16, nil-literal, numeric-nil-lifting, optional-type, unary-minus, value:toBalString

function init() {
    int:Unsigned16? a = 1;
    int:Unsigned16? b = 2;
    int:Unsigned16? c = ();
    int:Unsigned16? d = 65535;

    io:println(-a); // @output -1
    io:println(-b); // @output -2
    io:println((-c).toBalString()); // @output ()
    io:println(-d); // @output -65535
}

Test-Case: output
Description: Test unary negative expression for positive optional int:Unsigned32, no overflow scenarios.
Labels: DecimalNumber, int:Unsigned32, nil-literal, numeric-nil-lifting, optional-type, unary-minus, value:toBalString

function init() {
    int:Unsigned32? a = 1;
    int:Unsigned32? b = 2;
    int:Unsigned32? c = ();
    int:Unsigned32? d = 429496729;

    io:println(-a); // @output -1
    io:println(-b); // @output -2
    io:println((-c).toBalString()); // @output ()
    io:println(-d); // @output -429496729
}

Test-Case: output
Description: Test unary negative expression for positive optional int:Signed8, no overflow scenarios.
Labels: DecimalNumber, int:Signed8, nil-literal, numeric-nil-lifting, optional-type, unary-minus, value:toBalString

function init() {
    int:Signed8? a = 1;
    int:Signed8? b = 2;
    int:Signed8? c = ();
    int:Signed8? d = 127;

    io:println(-a); // @output -1
    io:println(-b); // @output -2
    io:println((-c).toBalString()); // @output ()
    io:println(-d); // @output -127
}

Test-Case: output
Description: Test unary negative expression for negative optional int:Signed8, no overflow scenarios.
Labels: DecimalNumber, int:Signed8, nil-literal, numeric-nil-lifting, optional-type, unary-minus, value:toBalString

function init() {
    int:Signed8? a = -1;
    int:Signed8? b = -2;
    int:Signed8? c = ();
    int:Signed8? d = -128;

    io:println(-a); // @output 1
    io:println(-b); // @output 2
    io:println((-c).toBalString()); // @output ()
    io:println(-d); // @output 128
}

Test-Case: output
Description: Test unary negative expression for positive optional int:Signed16, no overflow scenarios.
Labels: DecimalNumber, int:Signed16, nil-literal, numeric-nil-lifting, optional-type, unary-minus, value:toBalString

function init() {
    int:Signed16? a = 1;
    int:Signed16? b = 2;
    int:Signed16? c = ();
    int:Signed16? d = 32767;

    io:println(-a); // @output -1
    io:println(-b); // @output -2
    io:println((-c).toBalString()); // @output ()
    io:println(-d); // @output -32767
}

Test-Case: output
Description: Test unary negative expression for negative optional int:Signed16, no overflow scenarios.
Labels: DecimalNumber, int:Signed16, nil-literal, numeric-nil-lifting, optional-type, unary-minus, value:toBalString

function init() {
    int:Signed16? a = -1;
    int:Signed16? b = -2;
    int:Signed16? c = ();
    int:Signed16? d = -32768;

    io:println(-a); // @output 1
    io:println(-b); // @output 2
    io:println((-c).toBalString()); // @output ()
    io:println(-d); // @output 32768
}

Test-Case: output
Description: Test unary negative expression for positive optional int:Signed32, no overflow scenarios.
Labels: DecimalNumber, int:Signed32, nil-literal, numeric-nil-lifting, optional-type, unary-minus, value:toBalString

function init() {
    int:Signed32? a = 1;
    int:Signed32? b = 2;
    int:Signed32? c = ();
    int:Signed32? d = 2147483647;

    io:println(-a); // @output -1
    io:println(-b); // @output -2
    io:println((-c).toBalString()); // @output ()
    io:println(-d); // @output -2147483647
}

Test-Case: output
Description: Test unary negative expression for negative optional int:Signed32, no overflow scenarios.
Labels: DecimalNumber, int:Signed32, nil-literal, numeric-nil-lifting, optional-type, unary-minus, value:toBalString

function init() {
    int:Signed32? a = -1;
    int:Signed32? b = -2;
    int:Signed32? c = ();
    int:Signed32? d = -2147483648;

    io:println(-a); // @output 1
    io:println(-b); // @output 2
    io:println((-c).toBalString()); // @output ()
    io:println(-d); // @output 2147483648
}

Test-Case: output
Description: Test unary negative expression for positive optional user-defined sub-types of int,
              no overflow scenarios.
Labels: DecimalNumber, module-type-defn, numeric-nil-lifting, optional-type, singleton-type, union-type, unary-minus, value:toBalString

type Ints -2|-1|0|1|2;

function init() {
    Ints? a = 1;
    Ints? b = ();
    Ints? c = 0;

    io:println(-a); // @output -1
    io:println((-b).toBalString()); // @output ()
    io:println(-c); // @output 0
}

Test-Case: output
Description: Test unary negative expression for optional user-defined sub-types of integer built-in sub-types,
              no overflow scenarios.
Labels: DecimalNumber, module-type-defn, unary-minus, union-type, int:Signed8, int:Unsigned32, numeric-nil-lifting, optional-type

type Ints int:Signed8|int:Unsigned32;

function init() {
    Ints? a = 12;
    int:Signed8|int:Unsigned32? b = 12;

    io:println(-a); // @output -12
    io:println(-b); // @output -12
}

Test-Case: output
Description: Test unary negative expression for positive floats, no overflow scenarios.
Labels: DecimalFloatingPointNumber, float, unary-minus

function init() {
    float a = 1.0;
    float b = 101.5;
    float c = 0;
    float d = 922439289.0;
    
    io:println(-a); // @output -1.0
    io:println(-b); // @output -101.5
    io:println(-c); // @output -0.0
    io:println(-d); // @output -9.22439289E8
}

Test-Case: output
Description: Test unary negative expression for negative floats, no overflow scenarios.
Labels: DecimalFloatingPointNumber, float, unary-minus

function init() {
    float a = -1.0;
    float b = -101.5;
    float c = -922439289.0;
    io:println(-a); // @output 1.0
    io:println(-b); // @output 101.5
    io:println(-c); // @output 9.22439289E8
}

Test-Case: output
Description: Test unary negative expression for very large floating point number.
Labels: DecimalFloatingPointNumber, float, unary-minus, FloatingPointTypeSuffix

function init() {
    float a = 1.0/0;
    float b = -a;
    io:println(b); // @output -Infinity
}

Test-Case: output
Description: Test unary negative expression for positive user-defined sub-types of float,
              no overflow scenarios.
Labels: DecimalFloatingPointNumber, module-type-defn, singleton-type, unary-minus, union-type

type Floats -2.0|-1.0|0|1.0|2.0;

function init() {
    Floats a = 1.0;
    Floats b = 2.0;
    Floats c = 0;

    io:println(-a); // @output -1.0
    io:println(-b); // @output -2.0
    io:println(-c); // @output -0.0
}

Test-Case: output
Description: Test unary negative expression for user-defined sub-types of float
Labels: DecimalFloatingPointNumber, float, FloatingPointTypeSuffix, module-type-defn, module-const-decl, singleton-type, unary-minus, union-type

const float A = -10f;
const float B = -20f;

type Floats1 -2.0|-1.0|0f|1.0|2.0;

type Floats2 A|B;

type Floats3 Floats1|Floats2;

function init() {
    Floats2 a = -10f;
    Floats3 b = -1.0;

    io:println(-a); // @output 10.0
    io:println(-b); // @output 1.0
}

Test-Case: output
Description: Test unary negative expression for positive decimals, no overflow scenarios.
Labels: decimal, DecimalFloatingPointNumber, unary-minus

function init() {
    decimal a = 1.0;
    decimal b = 101.5;
    decimal c = 0;
    decimal d = 922439289.0;
    io:println(-a); // @output -1.0
    io:println(-b); // @output -101.5
    io:println(-c); // @output 0
    io:println(-d); // @output -922439289.0
}

Test-Case: output
Description: Test unary negative expression for negative decimals, no overflow scenarios.
Labels: decimal, DecimalFloatingPointNumber, unary-minus

function init() {
    decimal a = -1.0;
    decimal b = -101.5;
    decimal c = 0;
    decimal d = -922439289.0;
    io:println(-a); // @output 1.0
    io:println(-b); // @output 101.5
    io:println(-c); // @output 0
    io:println(-d); // @output 922439289.0
}

Test-Case: output
Description: Test unary negative expression for positive user-defined sub-types of decimals,
              no overflow scenarios.
Labels: DecimalFloatingPointNumber, FloatingPointTypeSuffix, module-type-defn, singleton-type, unary-minus, union-type

type Decimals -2.0d|-1.0d|0d|1.0d|2.0d;

function init() {
    Decimals a = 1.0;
    Decimals b = 2.0;
    Decimals c = 0;

    io:println(-a); // @output -1.0
    io:println(-b); // @output -2.0
    io:println(-c); // @output 0
}

Test-Case: output
Description: Test unary negative expression for positive user-defined sub-types of decimals,
              no overflow scenarios.
Labels: DecimalFloatingPointNumber, decimal, FloatingPointTypeSuffix, module-type-defn, module-const-decl, singleton-type, unary-minus, union-type

const decimal A = -10d;
const decimal B = -20d;

type Decimals1 -2.0d|-1.0d|0d|1.0d|2.0d;

type Decimals2 A|B;

type Decimals3 Decimals1|Decimals2;

function init() {
    Decimals2 a = -10;
    Decimals3 b = -1.0;

    io:println(-a); // @output 10
    io:println(-b); // @output 1.0
}

Test-Case: output
Description: Test unary negative expression for positive optional floats, no overflow scenarios.
Labels: DecimalFloatingPointNumber, float, optional-type, nil-literal, numeric-nil-lifting, unary-minus, value:toBalString

function init() {
    float? a = 1.0;
    float? b = 101.5;
    float? c = ();
    float? d = 922439289.0;
    io:println(-a); // @output -1.0
    io:println(-b); // @output -101.5
    io:println((-c).toBalString()); // @output ()
    io:println(-d); // @output -9.22439289E8
}

Test-Case: output
Description: Test unary negative expression for negative optional floats, no overflow scenarios.
Labels: DecimalFloatingPointNumber, float, optional-type, nil-literal, numeric-nil-lifting, unary-minus, value:toBalString

function init() {
    float? a = -1.0;
    float? b = ();
    float? c = -922439289.0;
    io:println(-a); // @output 1.0
    io:println((-b).toBalString()); // @output ()
    io:println(-c); // @output 9.22439289E8
}

Test-Case: output
Description: Test unary negative expression for positive optional user-defined sub-types of float,
              no overflow scenarios.
Labels: DecimalFloatingPointNumber, float, module-type-defn, numeric-nil-lifting, optional-type, singleton-type, union-type, unary-minus, value:toBalString

type Floats -2.0|-1.0|0.0|1.0|2.0;

function init() {
    Floats? a = 1.0;
    Floats? b = 2.0;
    Floats? c = ();

    io:println(-a); // @output -1.0
    io:println(-b); // @output -2.0
    io:println((-c).toBalString()); // @output ()
}

Test-Case: output
Description: Test unary negative expression for optional user-defined sub-types of float
Labels: DecimalFloatingPointNumber, float, FloatingPointTypeSuffix, module-type-defn, module-const-decl, numeric-nil-lifting, optional-type, singleton-type, unary-minus, union-type

const float A = -10f;
const float B = -20f;

type Floats1 -2.0|-1.0|0.0|1.0|2.0;

type Floats2 A|B;

type Floats3 Floats1|Floats2;

function init() {
    Floats2? a = -10f;
    Floats3? b = -1.0;

    io:println(-a); // @output 10.0
    io:println(-b); // @output 1.0
}

Test-Case: output
Description: Test unary negative expression for positive optional decimals, no overflow scenarios.
Labels: DecimalFloatingPointNumber, decimal, optional-type, nil-literal, numeric-nil-lifting, unary-minus, value:toBalString

function init() {
    decimal? a = 1.0;
    decimal? b = 101.5;
    decimal? c = ();
    decimal? d = 922439289.0;
    io:println(-a); // @output -1.0
    io:println(-b); // @output -101.5
    io:println((-c).toBalString()); // @output ()
    io:println(-d); // @output -922439289.0
}

Test-Case: output
Description: Test unary negative expression for positive optional user-defined sub-types of decimals,
              no overflow scenarios.
Labels: DecimalFloatingPointNumber, FloatingPointTypeSuffix, module-type-defn, numeric-nil-lifting, optional-type, singleton-type, unary-minus, union-type

type Decimals -2.0d|-1.0d|0d|1.0d|2.0d;

function init() {
    Decimals? a = 1.0;
    Decimals? b = 2.0;
    Decimals? c = 0;

    io:println(-a); // @output -1.0
    io:println(-b); // @output -2.0
    io:println(-c); // @output 0
}

Test-Case: output
Description: Test unary negative expression for positive user-defined sub-types of decimals,
              no overflow scenarios.
Labels: DecimalFloatingPointNumber, decimal, FloatingPointTypeSuffix,  module-type-defn, module-const-decl, numeric-nil-lifting, optional-type, singleton-type, unary-minus, union-type

const decimal A = -10d;
const decimal B = -20d;

type Decimals1 -2.0d|-1.0d|0d|1.0d|2.0d;

type Decimals2 A|B;

type Decimals3 Decimals1|Decimals2;

function init() {
    Decimals2? a = -10;
    Decimals3? b = -1.0;

    io:println(-a); // @output 10
    io:println(-b); // @output 1.0
}

Test-Case: output
Description: Test unary negative expression for negative optional decimals, no overflow scenarios.
Labels: DecimalFloatingPointNumber, decimal, optional-type, nil-literal, numeric-nil-lifting, unary-minus, value:toBalString

function init() {
    decimal? a = -1.0;
    decimal? b = -101.5;
    decimal? c = ();
    decimal? d = -922439289.0;
    io:println(-a); // @output 1.0
    io:println(-b); // @output 101.5
    io:println((-c).toBalString()); // @output ()
    io:println(-d); // @output 922439289.0
}

Test-Case: output
Description: Test field and member access as unary negation operands.
Labels: array-type, DecimalNumber, field-access-expr, int, list-constructor-expr, mapping-constructor-expr, module-type-defn, member-access-expr, record-type, unary-minus

type Record record {
    int x;
};

function init() {
    Record c = {x: 10};
    int[] d = [30, 40];
    int e = -d[0];
    int f = -c.x;
    io:println(e); // @output -30
    io:println(f); // @output -10
}

Test-Case: output
Description: Test function call as unary negation operand.
Labels: DecimalNumber, function-call-expr, int, unary-minus

function init() {
    int a = -getInt();
    io:println(a); // @output -5
}

function getInt() returns int {
    return 5;
}

Test-Case: output
Description: Test let expression in unary negation operands.
Labels: int, DecimalNumber, let-expr, unary-minus

function init() {
    int a = -(let int h1 = 3 * 4 in h1);
    io:println(a); // @output -12
}

Test-Case: output
Description: Test multiplicative and additive expression in unary negation operands.
Labels: additive-expr, DecimalNumber, int, multiplicative-expr, unary-minus

function init() {
    int a = -(1 + 49);
    int b = -(23 * 4);
    int c = -(100 / 4);
    int d = -(99 % 5);
    io:println(a); // @output -50
    io:println(b); // @output -92
    io:println(c); // @output -25
    io:println(d); // @output -4
}

Test-Case: output
Description: Test assignability result of unary negation expression to any.
Labels: any, DecimalNumber, int, unary-minus

function init() {
    int a = 5;
    any b = -a;
    io:println(b == -5); // @output true
}

Test-Case: output
Description: Test assignability result of unary negation expression to union type.
Labels: int, DecimalNumber, string, unary-minus, union-type

function init() {
    int a = 5;
    int|string b = -a;
    io:println(b == -5); // @output true
}

Test-Case: output
Description: Test unary expression as the operand of unary negation.
Labels: DecimalNumber, int, unary-minus, unary-plus, unary-complement

function init() {
    int a = 5;
    a = -+5;
    io:println(a); // @output -5

    a = 5;
    a = --5;
    io:println(a); // @output 5

    a = 5;
    a = -~5;
    io:println(a); // @output 6
}

Test-Case: output
Description: Test type cast expression in integer unary minus operands.
Labels: DecimalNumber, int, type-cast-expr, unary-minus

function init() {
    int i = -<int> 6;
    io:println(i); // @output -6
}

Test-Case: output
Description: Test type cast expression in float unary minus operands.
Labels: DecimalNumber, float, type-cast-expr, unary-minus

function init() {
    float i = -<float> 6;
    io:println(i); // @output -6.0
}

Test-Case: output
Description: Test shift expressions as unary negative operands.
Labels: DecimalNumber, int, shift-expr, unary-minus

function init() {
    int p = -(1 << 2);
    io:println(p); // @output -4
}

Test-Case: output
Description: Test binary bitwise expressions as unary negative operands.
Labels: binary-bitwise-expr, DecimalNumber, int, unary-minus

function init() {
    int a = -(2 & 6);
    int b = -(2 ^ 6);
    io:println(a); // @output -2
    io:println(b); // @output -4
}

Test-Case: output
Description: Test conditional expressions as unary negative operands.
Labels: binary-conditional-expr, DecimalNumber, error, int, ternary-conditional-expr, union-type, unary-minus, optional-type, nil-literal

function init() {
    int|error a = 12;
    int? b = ();
    int c = -(a is error ? 2 : a);
    int d =  -(b ?: 13);
    io:println(c); // @output -12
    io:println(d); // @output -13
}

Test-Case: output
Description: Test checking expressions as unary negative operands.
Labels: check, checkpanic, DecimalNumber, error, int, unary-minus, union-type

function init() returns error? {
    int|error a = 12;
    int c = -check a;
    int d = -checkpanic a;
    io:println(c); // @output -12
    io:println(d); // @output -12
}

Test-Case: output
Description: Test static type of result is contextually expected type.
Labels: DecimalNumber, decimal, float, int, unary-minus

function init() {
    float a = -12;
    decimal b = -12;
    io:println(a); // @output -12.0
    io:println(b); // @output -12
}

Test-Case: error
Description: Test the static type of operands belonging to non-numeric basic types resulting in an error
            in unary expression.
Labels: string, unary-minus

function errorFunction(string a) {
    string _ = -a; // @error - is not allowed with operands of non-numeric basic types
}

Test-Case: error
Description: Test for int the static type of the result being the basic type of the operands via invalid assignment
             with inference, where operands are of numeric types.
Labels: decimal, int, float, unary-minus, var

function errorFunction(int a) {
    var a1 = -a;
    float _ = a1; // @error static type of unary-minus expression with int operands is int

    var a3 = -a;
    decimal _ = a3; // @error static type of unary-minus expression with int operands is int
}

Test-Case: error
Description: Test for float the static type of the result being the basic type of the operands via invalid assignment
             with inference, where operands are of numeric types.
Labels: decimal, int, float, unary-minus, var

function errorFunction(float c) {
    var a1 = -c;
    int _ = a1; // @error static type of unary-minus expression with float operands is float

    var a3 = -c;
    decimal _ = a3; // @error static type of unary-minus expression with float operands is float
}

Test-Case: error
Description: Test for decimal the static type of the result being the basic type of the operands via invalid assignment
             with inference, where operands are of numeric types.
Labels: decimal, int, float, unary-minus, var

function errorFunction(decimal c) {
    var a1 = -c;
    int _ = a1; // @error static type of unary-minus expression with decimal operands is decimal

    var a3 = -c;
    float _ = a3; // @error static type of unary-minus expression with decimal operands is decimal
}

Test-Case: error
Description: Test for optional type the static type of the result being the basic type of the operands via invalid assignment.
Labels: decimal, int, float, optional-type, unary-minus

function errorFunction(int? a, float? b, decimal? c) {
    int _ = -a; // @error incompatible types: expected 'int', found 'int?'
    float _ = -b; // @error static type of unary-minus expression float? operand is int?
    decimal _ = -c; // @error static type of unary-minus expression decimal? operand is int?
}

Test-Case: error
Description: Test the static type of the result being the basic type of the operands via invalid assignment,
             where operands are of types that are subtypes of int types.
Labels: byte, int, int:Signed8, int:Signed16, int:Signed32, int:Unsigned8, int:Unsigned16, int:Unsigned32,
        module-type-defn, singleton-type, unary-minus

type Ints 1|2;

function errorFunction(int:Signed8 a, int:Signed16 b, int:Signed32 c,
                     int:Unsigned8 d, int:Unsigned16 e, int:Unsigned32 f,
                     byte g, Ints h) {
    int:Signed8 _ = -a; // @error static type of unary-minus expression with operands of int subtypes is int

    int:Signed16 _ = -b; // @error static type of unary-minus expression with operands of int subtypes is int

    int:Signed32 _ = -c; // @error static type of unary-minus expression with operands of int subtypes is int

    int:Unsigned8 _ = -d; // @error static type of unary-minus expression with operands of int subtypes is int

    int:Unsigned16 _ = -e; // @error static type of unary-minus expression with operands of int subtypes is int

    int:Unsigned32 _ = -f; // @error static type of unary-minus expression with operands of int subtypes is int

    byte _ = -g; // @error static type of unary-minus expression with operands of int subtypes is int

    Ints _ = -h; // @error static type of unary-minus expression with operands of int subtypes is int
}

Test-Case: error
Description: Test the static type of the result being the basic type of the operands via invalid assignment,
             where operands are of types that are optional subtypes of int types.
Labels: byte, int, int:Signed8, int:Signed16, int:Signed32, int:Unsigned8, int:Unsigned16, int:Unsigned32,
        optional-type, module-type-defn, singleton-type, unary-minus

type Ints 1|2;

function errorFunction(int:Signed8? a, int:Signed16? b, int:Signed32? c,
                     int:Unsigned8? d, int:Unsigned16? e, int:Unsigned32? f,
                     byte? g, Ints? h) {
    int:Signed8? _ = -a; // @error static type of unary-minus expression with operands of optional int subtypes is int optional

    int:Signed16? _ = -b; // @error static type of unary-minus expression with operands of optional int subtypes is int optional

    int:Signed32? _ = -c; // @error static type of unary-minus expression with operands of optional int subtypes is int optional

    int:Unsigned8? _ = -d; // @error static type of unary-minus expression with operands of optional int subtypes is int optional

    int:Unsigned16? _ = -e; // @error static type of unary-minus expression with operands of optional int subtypes is int optional

    int:Unsigned32? _ = -f; // @error static type of unary-minus expression with operands of optional int subtypes is int optional

    byte? _ = -g; // @error static type of unary-minus expression with operands of optional int subtypes is int optional

    Ints? _ = -h; // @error static type of unary-minus expression with operands of optional int subtypes is int optional
}<|MERGE_RESOLUTION|>--- conflicted
+++ resolved
@@ -269,11 +269,7 @@
 }
 
 Test-Case: output
-<<<<<<< HEAD
-Description: Test unary negative expression for user-defined sub-types of integer built-in sub-types,
-=======
 Description: Test unary negative expression for user-defined subtypes of integer built-in subtypes,
->>>>>>> 1913b743
               no overflow scenarios.
 Labels: DecimalNumber, module-type-defn, unary-minus, union-type, int:Signed8, int:Unsigned32
 
@@ -316,7 +312,7 @@
 }
 
 Test-Case: output
-Description: Test unary negative expression for positive optional int:Unsigned8; , no overflow scenarios.
+Description: Test unary negative expression for positive optional int:Unsigned8; no overflow scenarios.
 Labels: DecimalNumber, int:Unsigned8, nil-literal, numeric-nil-lifting, optional-type, unary-minus, value:toBalString
 
 function init() {
@@ -516,7 +512,7 @@
     float b = 101.5;
     float c = 0;
     float d = 922439289.0;
-    
+
     io:println(-a); // @output -1.0
     io:println(-b); // @output -101.5
     io:println(-c); // @output -0.0
@@ -541,7 +537,7 @@
 Labels: DecimalFloatingPointNumber, float, unary-minus, FloatingPointTypeSuffix
 
 function init() {
-    float a = 1.0/0;
+    float a = 1.0 / 0;
     float b = -a;
     io:println(b); // @output -Infinity
 }
@@ -959,13 +955,14 @@
             in unary expression.
 Labels: string, unary-minus
 
-function errorFunction(string a) {
+function errorFunction(string a, anydata n) {
     string _ = -a; // @error - is not allowed with operands of non-numeric basic types
+    int _ = -"12"; // @error - is not allowed with operands of non-numeric basic types
+    _ = -n; // @error - is not allowed with operands of non-numeric basic types
 }
 
 Test-Case: error
-Description: Test for int the static type of the result being the basic type of the operands via invalid assignment
-             with inference, where operands are of numeric types.
+Description: Test the static type of the result is the basic type of the static type of the operand, for int type operands via invalid assignment with inference
 Labels: decimal, int, float, unary-minus, var
 
 function errorFunction(int a) {
@@ -977,8 +974,7 @@
 }
 
 Test-Case: error
-Description: Test for float the static type of the result being the basic type of the operands via invalid assignment
-             with inference, where operands are of numeric types.
+Description: Test the static type of the result is the basic type of the static type of the operand, for float type operands via invalid assignment with inference
 Labels: decimal, int, float, unary-minus, var
 
 function errorFunction(float c) {
@@ -990,8 +986,7 @@
 }
 
 Test-Case: error
-Description: Test for decimal the static type of the result being the basic type of the operands via invalid assignment
-             with inference, where operands are of numeric types.
+Description: Test the static type of the result is the basic type of the static type of the operand, for decimal type operands via invalid assignment with inference
 Labels: decimal, int, float, unary-minus, var
 
 function errorFunction(decimal c) {
@@ -1038,6 +1033,8 @@
     byte _ = -g; // @error static type of unary-minus expression with operands of int subtypes is int
 
     Ints _ = -h; // @error static type of unary-minus expression with operands of int subtypes is int
+
+    1 _ = -1;; // @error static type of unary-minus expression with operands of int subtypes is int
 }
 
 Test-Case: error
@@ -1066,4 +1063,6 @@
     byte? _ = -g; // @error static type of unary-minus expression with operands of optional int subtypes is int optional
 
     Ints? _ = -h; // @error static type of unary-minus expression with operands of optional int subtypes is int optional
+
+    1? _ = -1; // @error static type of unary-minus expression with operands of optional int subtypes is int optional
 }